---
- name: Check if nsxlib and sc sdk packages have been installed
  shell: python -c "from vmware_nsxlib.v3 import config; from vmware.vapi.lib.connect import get_requests_connector"
  register: dep_info
  ignore_errors: True

- name: Install python-devel
  yum:
    name: python-devel
    state: latest
  when: dep_info.failed == true

- name: Install vmware-nsxlib
  pip:
    name: vmware-nsxlib
    version: 11.1.4
    state: present
  when: dep_info.failed == true

- name: Download VSphere Automation SDK
  git:
<<<<<<< HEAD
    repo: "https://github.com/vmware/vsphere-automation-sdk-python"
    dest: /tmp/vsphere-automation-sdk-python/
    version: v6.6.1
  when: dep_info.failed == true

- name: Install VSphere Automation SDK
  pip:
    requirements: /tmp/vsphere-automation-sdk-python/requirements.txt
    extra_args: --extra-index-url /tmp/vsphere-automation-sdk-python/lib/
    state: present
  when: dep_info.failed == true

- name: remove vsphere sdk git dir
  file:
    path: /tmp/vsphere-automation-sdk-python/
    state: absent
  when: dep_info.failed == true

- name: Install pyOpenSSL 16.2.0
  pip:
    name: pyOpenSSL
    version: 16.2.0
  when: dep_info.failed == true

- name: NSX management plane resource configuration with cert
  command: "python '{{ playbook_dir }}'/../nsx_config.py --cert {{ nsx_cert_file_path }} --BMC {{ BMC }} --mp {{ nsx_manager_ip }} --k8scluster {{ os_cluster_name }} --edge_cluster {{ nsx_edge_cluster_name }} --tz {{ nsx_transport_zone_name }} --t0 {{ nsx_t0_router_name }} --pod_ipblock_name {{ pod_ipblock_name }} --pod_ipblock_cidr {{ pod_ipblock_cidr }} --snat_ippool_name {{ snat_ippool_name }} --snat_ippool_cidr {{ snat_ippool_cidr }} --start_range {{ start_range }} --end_range {{ end_range }} --node {{ os_node_name_list }} --node_ls {{ nsx_node_ls_name }} --node_lr {{ nsx_node_lr_name }} --node_network_cidr {{ node_network_cidr }} --vc_host {{ vc_host }} --vc_user {{ vc_user }} --vc_password {{ vc_password }} --vms {{ vms }}"
=======
      repo: "https://github.com/vmware/vsphere-automation-sdk-python"
      dest: /tmp/vsphere-automation-sdk-python/
      version: v6.6.1
  when: BMC == false

- name: Install VSphere Automation SDK
  pip:
      requirements: /tmp/vsphere-automation-sdk-python/requirements.txt
      extra_args: --extra-index-url /tmp/vsphere-automation-sdk-python/lib/
      state: present
  when: BMC == false

- name: Install pyOpenSSL 16.2.0
  pip:
      name: pyOpenSSL
      version: 16.2.0
  when: BMC == false

- name: NSX management plane resource configuration with cert
  command: "python {{ inventory_dir }}/../nsx_config.py --cert {{ nsx_cert_file_path }} --BMC {{ BMC }} --mp {{ nsx_manager_ip }} --k8scluster {{ os_cluster_name }} --edge_cluster {{ nsx_edge_cluster_name }} --tz {{ nsx_transport_zone_name }} --t0 {{ nsx_t0_router_name }} --pod_ipblock_name {{ pod_ipblock_name }} --pod_ipblock_cidr {{ pod_ipblock_cidr }} --snat_ippool_name {{ snat_ippool_name }} --snat_ippool_cidr {{ snat_ippool_cidr }} --start_range {{ start_range }} --end_range {{ end_range }} --node {{ os_node_name_list }} --node_ls {{ nsx_node_ls_name }} --node_lr {{ nsx_node_lr_name }} --node_network_cidr {{ node_network_cidr }} --vc_host {{ vc_host }} --vc_user {{ vc_user }} --vc_password {{ vc_password }} --vms {{ vms }}"
>>>>>>> 71e35818
  when: perform_nsx_config == True and use_cert == True
  register: nsx_config_result

- name: NSX management plane resource configuration with user name
<<<<<<< HEAD
  command: "python '{{ playbook_dir }}'/../nsx_config.py --user {{ nsx_api_user }} --password {{ nsx_api_password }} --BMC {{ BMC }} --mp {{ nsx_manager_ip }} --k8scluster {{ os_cluster_name }} --edge_cluster {{ nsx_edge_cluster_name }} --tz {{ nsx_transport_zone_name }} --t0 {{ nsx_t0_router_name }} --pod_ipblock_name {{ pod_ipblock_name }} --pod_ipblock_cidr {{ pod_ipblock_cidr }} --snat_ippool_name {{ snat_ippool_name }} --snat_ippool_cidr {{ snat_ippool_cidr }} --start_range {{ start_range }} --end_range {{ end_range }} --node {{ os_node_name_list }} --node_ls {{ nsx_node_ls_name }} --node_lr {{ nsx_node_lr_name }} --node_network_cidr {{ node_network_cidr }} --vc_host {{ vc_host }} --vc_user {{ vc_user }} --vc_password {{ vc_password }} --vms {{ vms }}"
=======
  command: "python {{ inventory_dir }}/../nsx_config.py --user {{ nsx_api_user }} --password {{ nsx_api_password }} --BMC {{ BMC }} --mp {{ nsx_manager_ip }} --k8scluster {{ os_cluster_name }} --edge_cluster {{ nsx_edge_cluster_name }} --tz {{ nsx_transport_zone_name }} --t0 {{ nsx_t0_router_name }} --pod_ipblock_name {{ pod_ipblock_name }} --pod_ipblock_cidr {{ pod_ipblock_cidr }} --snat_ippool_name {{ snat_ippool_name }} --snat_ippool_cidr {{ snat_ippool_cidr }} --start_range {{ start_range }} --end_range {{ end_range }} --node {{ os_node_name_list }} --node_ls {{ nsx_node_ls_name }} --node_lr {{ nsx_node_lr_name }} --node_network_cidr {{ node_network_cidr }} --vc_host {{ vc_host }} --vc_user {{ vc_user }} --vc_password {{ vc_password }} --vms {{ vms }}"
>>>>>>> 71e35818
  when: perform_nsx_config == True and use_cert == False
  register: nsx_config_result

- name: Showing nsx_config stdout
  debug:
    msg: "{{ nsx_config_result.stdout }}"

- name: register overlay_tz id
  shell: "echo {{ nsx_config_result.stdout }} | awk '{print $2}'"
  register: overlay_tz_id

- name: Showing overlay_tz id
  debug:
    msg: "Overlay_tz id: {{ overlay_tz_id.stdout }}"

- name: register T0 id
  shell: "echo {{ nsx_config_result.stdout }} | awk '{print $4}'"
  register: t0_id

- name: Showing T0 router id
  debug:
    msg: "T0 id: {{ t0_id.stdout }}"

- name: register container_ip_blocks id
  shell: "echo {{ nsx_config_result.stdout }} | awk '{print $6}'"
  register: container_ip_blocks_id

- name: Showing container_ip_blocks id
  debug:
    msg: "container_ip_blocks id: {{ container_ip_blocks_id.stdout }}"

- name: register external_ip_pools id
  shell: "echo {{ nsx_config_result.stdout }} | awk '{print $8}'"
  register: external_ip_pools_id

- name: Showing external_ip_pools id
  debug:
    msg: "external_ip_pools id: {{ external_ip_pools_id.stdout }}"<|MERGE_RESOLUTION|>--- conflicted
+++ resolved
@@ -19,7 +19,6 @@
 
 - name: Download VSphere Automation SDK
   git:
-<<<<<<< HEAD
     repo: "https://github.com/vmware/vsphere-automation-sdk-python"
     dest: /tmp/vsphere-automation-sdk-python/
     version: v6.6.1
@@ -45,38 +44,12 @@
   when: dep_info.failed == true
 
 - name: NSX management plane resource configuration with cert
-  command: "python '{{ playbook_dir }}'/../nsx_config.py --cert {{ nsx_cert_file_path }} --BMC {{ BMC }} --mp {{ nsx_manager_ip }} --k8scluster {{ os_cluster_name }} --edge_cluster {{ nsx_edge_cluster_name }} --tz {{ nsx_transport_zone_name }} --t0 {{ nsx_t0_router_name }} --pod_ipblock_name {{ pod_ipblock_name }} --pod_ipblock_cidr {{ pod_ipblock_cidr }} --snat_ippool_name {{ snat_ippool_name }} --snat_ippool_cidr {{ snat_ippool_cidr }} --start_range {{ start_range }} --end_range {{ end_range }} --node {{ os_node_name_list }} --node_ls {{ nsx_node_ls_name }} --node_lr {{ nsx_node_lr_name }} --node_network_cidr {{ node_network_cidr }} --vc_host {{ vc_host }} --vc_user {{ vc_user }} --vc_password {{ vc_password }} --vms {{ vms }}"
-=======
-      repo: "https://github.com/vmware/vsphere-automation-sdk-python"
-      dest: /tmp/vsphere-automation-sdk-python/
-      version: v6.6.1
-  when: BMC == false
-
-- name: Install VSphere Automation SDK
-  pip:
-      requirements: /tmp/vsphere-automation-sdk-python/requirements.txt
-      extra_args: --extra-index-url /tmp/vsphere-automation-sdk-python/lib/
-      state: present
-  when: BMC == false
-
-- name: Install pyOpenSSL 16.2.0
-  pip:
-      name: pyOpenSSL
-      version: 16.2.0
-  when: BMC == false
-
-- name: NSX management plane resource configuration with cert
-  command: "python {{ inventory_dir }}/../nsx_config.py --cert {{ nsx_cert_file_path }} --BMC {{ BMC }} --mp {{ nsx_manager_ip }} --k8scluster {{ os_cluster_name }} --edge_cluster {{ nsx_edge_cluster_name }} --tz {{ nsx_transport_zone_name }} --t0 {{ nsx_t0_router_name }} --pod_ipblock_name {{ pod_ipblock_name }} --pod_ipblock_cidr {{ pod_ipblock_cidr }} --snat_ippool_name {{ snat_ippool_name }} --snat_ippool_cidr {{ snat_ippool_cidr }} --start_range {{ start_range }} --end_range {{ end_range }} --node {{ os_node_name_list }} --node_ls {{ nsx_node_ls_name }} --node_lr {{ nsx_node_lr_name }} --node_network_cidr {{ node_network_cidr }} --vc_host {{ vc_host }} --vc_user {{ vc_user }} --vc_password {{ vc_password }} --vms {{ vms }}"
->>>>>>> 71e35818
+  command: "python '{{ playbook_dir }}'/../nsx_config.py --cert {{ nsx_cert_file_path }} --BMC {{ BMC }} --tn {{ nsx_transport_node_name }} --mp {{ nsx_manager_ip }} --k8scluster {{ cluster_name }} --edge_cluster {{ nsx_edge_cluster_name }} --tz {{ nsx_transport_zone_name }} --t0 {{ nsx_t0_router_name }} --pod_ipblock_name {{ pod_ipblock_name }} --pod_ipblock_cidr {{ pod_ipblock_cidr }} --snat_ippool_name {{ snat_ippool_name }} --snat_ippool_cidr {{ snat_ippool_cidr }} --start_range {{ start_range }} --end_range {{ end_range }} --node {{ os_node_name_list }} --node_ls {{ nsx_node_ls_name }} --node_lr {{ nsx_node_lr_name }} --node_network_cidr {{ node_network_cidr }} --vc_host {{ vc_host }} --vc_user {{ vc_user }} --vc_password {{ vc_password }} --vms {{ vms }}"
   when: perform_nsx_config == True and use_cert == True
   register: nsx_config_result
 
 - name: NSX management plane resource configuration with user name
-<<<<<<< HEAD
-  command: "python '{{ playbook_dir }}'/../nsx_config.py --user {{ nsx_api_user }} --password {{ nsx_api_password }} --BMC {{ BMC }} --mp {{ nsx_manager_ip }} --k8scluster {{ os_cluster_name }} --edge_cluster {{ nsx_edge_cluster_name }} --tz {{ nsx_transport_zone_name }} --t0 {{ nsx_t0_router_name }} --pod_ipblock_name {{ pod_ipblock_name }} --pod_ipblock_cidr {{ pod_ipblock_cidr }} --snat_ippool_name {{ snat_ippool_name }} --snat_ippool_cidr {{ snat_ippool_cidr }} --start_range {{ start_range }} --end_range {{ end_range }} --node {{ os_node_name_list }} --node_ls {{ nsx_node_ls_name }} --node_lr {{ nsx_node_lr_name }} --node_network_cidr {{ node_network_cidr }} --vc_host {{ vc_host }} --vc_user {{ vc_user }} --vc_password {{ vc_password }} --vms {{ vms }}"
-=======
-  command: "python {{ inventory_dir }}/../nsx_config.py --user {{ nsx_api_user }} --password {{ nsx_api_password }} --BMC {{ BMC }} --mp {{ nsx_manager_ip }} --k8scluster {{ os_cluster_name }} --edge_cluster {{ nsx_edge_cluster_name }} --tz {{ nsx_transport_zone_name }} --t0 {{ nsx_t0_router_name }} --pod_ipblock_name {{ pod_ipblock_name }} --pod_ipblock_cidr {{ pod_ipblock_cidr }} --snat_ippool_name {{ snat_ippool_name }} --snat_ippool_cidr {{ snat_ippool_cidr }} --start_range {{ start_range }} --end_range {{ end_range }} --node {{ os_node_name_list }} --node_ls {{ nsx_node_ls_name }} --node_lr {{ nsx_node_lr_name }} --node_network_cidr {{ node_network_cidr }} --vc_host {{ vc_host }} --vc_user {{ vc_user }} --vc_password {{ vc_password }} --vms {{ vms }}"
->>>>>>> 71e35818
+  command: "python '{{ playbook_dir }}'/../nsx_config.py --user {{ nsx_api_user }} --password {{ nsx_api_password }} --BMC {{ BMC }} --tn {{ nsx_transport_node_name }} --mp {{ nsx_manager_ip }} --k8scluster {{ cluster_name }} --edge_cluster {{ nsx_edge_cluster_name }} --tz {{ nsx_transport_zone_name }} --t0 {{ nsx_t0_router_name }} --pod_ipblock_name {{ pod_ipblock_name }} --pod_ipblock_cidr {{ pod_ipblock_cidr }} --snat_ippool_name {{ snat_ippool_name }} --snat_ippool_cidr {{ snat_ippool_cidr }} --start_range {{ start_range }} --end_range {{ end_range }} --node {{ os_node_name_list }} --node_ls {{ nsx_node_ls_name }} --node_lr {{ nsx_node_lr_name }} --node_network_cidr {{ node_network_cidr }} --vc_host {{ vc_host }} --vc_user {{ vc_user }} --vc_password {{ vc_password }} --vms {{ vms }}"
   when: perform_nsx_config == True and use_cert == False
   register: nsx_config_result
 
