#!/usr/bin/python
'''
Created on Jun 8, 2017
@author: yfan, skai
'''

import argparse
import atexit
import json
import logging
import sys
import time
from urllib import urlencode
from vmware_nsxlib import v3  # noqa
from vmware_nsxlib.v3 import config  # noqa


logger = logging.getLogger(__name__)
logger.setLevel(logging.INFO)
formatter = logging.Formatter('%(asctime)s - %(levelname)s - %(message)s')
ch = logging.StreamHandler()
ch.setFormatter(formatter)
logger.addHandler(ch)

NCP_CLUSTER_KEY = "ncp/cluster"
NCP_EXTERNAL_KEY = "ncp/external"
NCP_NODE_KEY = "ncp/node_name"


class TinyClient(object):
    """
    A python version tiny client for NSX Transformer.
    For single thread use only, no sync inside.
    """
    DEFAULT_VERSION = 'v1'

    def __init__(self, args):
        nsxlib_config = config.NsxLibConfig(
            username=args.mp_user,
            password=args.mp_password,
            nsx_api_managers=[args.mp_ip],
            ca_file=args.mp_cert_file)
        self.nsxlib = v3.NsxLib(nsxlib_config)
        self.content_type = "application/json"
        self.headers = {'content-type': self.content_type}

    def _request(self, method, endpoint, payload="", url_parameters=None):
        """
        The only interface to send request to NSX Manager. All other calls
        will call through this method.
        @param method:   the http method, GET/POST/UPDATE/DELETE
        @param endpoint: the url of http call
        @param payload:  the request body of http call
        @param url_parameters: the url parameter, a dict format
        """
        url_params_string = ""
        if url_parameters:
            if "?" in endpoint:
                url_params_string = "&%s" % urlencode(url_parameters)
            else:
                url_params_string = "?%s" % urlencode(url_parameters)
        request = "%s%s" % (endpoint, url_params_string)
        logger.info('request: %s', request)
        return self.nsxlib.client._rest_call(request, method, payload,
                                             self.headers)

    def request(self, method, endpoint, payload="", params=None):
        """
        The user interface to the method _request. All user calls
        will call through this method.
        @param method:   the http method, GET/POST/UPDATE/DELETE
        @param endpoint: the url of http call
        @param payload:  the request body of http call
        @param params: short for the url parameter, a dict format
        """
        if not isinstance(payload, str):
            payload = json.dumps(payload)
        logger.info('method: %s, endpoint: %s, payload: %s, params: %s',
                    method, endpoint, payload, params)
        return self._request(method, endpoint, payload,
                             url_parameters=params)

    def create(self, url, py_dict, params=None):
        """
        The create method.
        @param py_dict:  the request body of http call, dict format
        @param params:   short for the url parameter, dict format
        """
        return self.request('POST', url, payload=py_dict,
                            params=params)

    def read(self, url, object_id=None, params=None):
        """
        The read method.
        @param py_dict:  the request body of http call, dict format
        @param params:   short for the url parameter, dict format
        """
        if object_id:
            return self.request('GET', "%s/%s" % (url, object_id),
                                params=params)
        return self.request('GET', url, params=params)

    def search(self, search_params):
        """
        This exposes the search API.
        :param search_params: a dictionary to specify the filters
        """
        search_url = 'search'
        param_list = []
        for key, value in search_params.items():
            param_list.append('%s:%s' % (key, value))
        return self.request('GET', search_url, params={
            'query': ' AND '.join(param_list)})

    def update(self, url, object_id, py_dict, params=None):
        """
        The update method.
        @param py_dict:  the request body of http call, dict format
        @param params:   short for the url parameter, dict format
        """
        return self.request('PUT', "%s/%s" % (url, object_id),
                            py_dict, params=params)

    def delete(self, url, object_id, params=None):
        """
        The delete method.
        @param py_dict:  the request body of http call, dict format
        @param params:   short for the url parameter, dict format
        """
        return self.request("DELETE", "%s/%s" % (url, object_id),
                            params=params)

    def get_all(self, params=None):
        """
        The wrapper method of read to get all objects.
        """
        res = self.read(params=params)
        if res:
            return res['results']
        return []


def getargs():
    parser = argparse.ArgumentParser()
    parser.add_argument('--mp',
                        dest="mp_ip",
                        default="",
                        help='IP of NSX manager')
    parser.add_argument('--cert',
                        dest="mp_cert_file",
                        default="",
                        help='Optional. The file that contains client '
                             'certificate and private key for '
                             'authentication. Defaults to empty str.')
    parser.add_argument('--user',
                        dest="mp_user",
                        default="admin",
                        help='Optional. The MP User. Default: admin')
    parser.add_argument('--password',
                        dest="mp_password",
                        default="Admin!23Admin",
                        help='Optional. The MP password. Default: '
                             'Admin!23Admin')
    parser.add_argument('--BMC',
                        dest="for_BMC",
                        default="false",
                        help='Will disable configure node_ls, node_lr')
    parser.add_argument('--k8scluster',
                        dest="k8scluster",
                        default="",
                        help='The k8s/OpenShift cluster name for whole '
                             'configuration Default: k8scluster')
    parser.add_argument('--edge_cluster',
                        dest="edge_cluster",
                        default="",
                        help='Name of the edge cluster for transport zone.')
    parser.add_argument('--tz',
                        dest="tz",
                        default="",
                        help='Name of the transport zone to be created and '
                             'tagged. ')
    parser.add_argument('--t0',
                        dest="t0",
                        default="",
                        help='Name of the tier-0 logical router to be created '
                             'and tagged.')

    parser.add_argument('--pod_ipblock_name',
                        dest="pod_ipblock_name",
                        default="",
                        help='name of IpBlock for pod traffic')
    parser.add_argument('--pod_ipblock_cidr',
                        dest="pod_ipblock_cidr",
                        default='',
                        help='CIDR of IpBlock for pod traffic')

    parser.add_argument('--snat_ippool_name',
                        dest="snat_ippool_name",
                        default='',
                        help='name of IpPool for SNAT')
    parser.add_argument('--snat_ippool_cidr',
                        dest="snat_ippool_cidr",
                        default="",
                        help='CIDR of IpPool for SNAT')

    parser.add_argument('--start_range',
                        dest="start_range",
                        default="",
                        help='Start ip of IpPool for SNAT')

    parser.add_argument('--end_range',
                        dest="end_range",
                        default="",
                        help='End ip of IpPool for SNAT')

    parser.add_argument('--node',
                        dest="node_list",
                        default="",
                        help='Optional. The kubernetes nodes names which are '
                             'corresponding with vm names, split by "," with '
                             'no spaces. Format: node1,node2,'
                             'node3.')

    parser.add_argument('--node_ls',
                        dest="node_ls",
                        default="",
                        help='Name of node logical switch')

    parser.add_argument('--node_lr',
                        dest="node_lr",
                        default="",
                        help='Name of node t1 logical router')

    parser.add_argument('--node_network_cidr',
                        dest="node_network_cidr",
                        default="",
                        help='Subnet to node ls, IP address/mask, '
                             'ex: 172.20.2.0/16')

    parser.add_argument('--vc_host',
                        dest='vc_host',
                        default='',
                        help='IP address of VC')

    parser.add_argument('--vc_user',
                        dest='vc_user',
                        default='',
                        help='User name of VC')

    parser.add_argument('--vc_password',
                        dest='vc_password',
                        default='',
                        help='Password of VC')

    parser.add_argument('--vms',
                        dest='vms',
                        default='',
                        help='Name of the vms, separated by comma')

    parser.add_argument('--skip_verfication',
                        dest='skip_verfication',
                        default=True,
                        help='If using VC cert, set false')

    parser.add_argument('--cert_path',
                        dest='cert_path',
                        default='',
                        help='Absolute path to VC cert')
    args = parser.parse_args()
    return args


def add_tag(py_dict, tag_dict):
    """
    Helper function to add tags to the NSX object body.
    @param py_dict: the NSX object body as dict format
    @param tag_dict: tags to add. dict format.
                     e.g. {"ncp/cluster": "k8scluster"}
    """
    # Check exsiting tags
    existing_tags = []
    if "tags" in py_dict:
        for item in py_dict["tags"]:
            existing_tags.append((item.get("scope"), item.get("tag")))
    else:
        py_dict["tags"] = []
    for (key, value) in tag_dict.items():
        tag = {"scope": key, "tag": value}
        # If the tag already exists, skip it.
        if tag in existing_tags:
            pass
        else:
            py_dict["tags"].append(tag)
    return py_dict


class VMNetworkManager(object):

<<<<<<< HEAD
    from com.vmware import cis_client
    from com.vmware.vcenter.vm import hardware_client
    from com.vmware import vcenter_client
    import requests
    from requests.packages.urllib3.exceptions import InsecureRequestWarning
    from vmware.vapi.lib.connect import get_requests_connector
    from vmware.vapi.security.session import create_session_security_context
    from vmware.vapi.security.user_password import \
        create_user_password_security_context
    from vmware.vapi.stdlib.client.factories import StubConfigurationFactory

=======
>>>>>>> 71e35818
    def __init__(self, args):
        self.host = args.vc_host
        self.user = args.vc_user
        self.pwd = args.vc_password
        self.node_ls_name = args.node_ls
        self.node_list = args.node_list
        from com.vmware import cis_client
        from com.vmware.vcenter.vm import hardware_client
        from com.vmware import vcenter_client
        import requests
        from requests.packages.urllib3.exceptions import InsecureRequestWarning
        from vmware.vapi.lib.connect import get_requests_connector
        from vmware.vapi.security.session import \
            create_session_security_context
        from vmware.vapi.security.user_password import \
            create_user_password_security_context
        from vmware.vapi.stdlib.client.factories import \
            StubConfigurationFactory

    def get_jsonrpc_endpoint_url(self, host):
        # The URL for the stub requests are made against the /api HTTP
        # endpoint of the vCenter system.
        return "https://{}/api".format(host)

    def connect(self, host, user, pwd,
                skip_verification=False,
                cert_path=None,
                suppress_warning=True):
        """
        Create an authenticated stub configuration object that can be used
        to issue requests against vCenter.

        Returns a stub_config that stores the session identifier that can be
        used to issue authenticated requests against vCenter.
        """
        host_url = self.get_jsonrpc_endpoint_url(host)

        session = requests.Session()
        if skip_verification:
            session = self.create_unverified_session(session, suppress_warning)
        elif cert_path:
            session.verify = cert_path
        connector = get_requests_connector(session=session, url=host_url)
        stub_config = StubConfigurationFactory.new_std_configuration(connector)

        return self.login(stub_config, user, pwd)

    def login(self, stub_config, user, pwd):
        """
        Create an authenticated session with vCenter.
        Returns a stub_config that stores the session identifier that can
        be used to issue authenticated requests against vCenter.
        """
        # Pass user credentials (user/password) in the security context to
        # authenticate.
        security_context = create_user_password_security_context(user, pwd)
        stub_config.connector.set_security_context(security_context)

        # Create the stub for the session service
        # and login by creating a session.
        session_svc = cis_client.Session(stub_config)
        session_id = session_svc.create()

        # Store the session identifier in the security
        # context of the stub and use that for all subsequent remote requests
        session_security_context = create_session_security_context(session_id)
        stub_config.connector.set_security_context(session_security_context)

        return stub_config

    def logout(self, stub_config):
        """
        Delete session with vCenter.
        """
        if stub_config:
            session_svc = cis_client.Session(stub_config)
            session_svc.delete()

    def create_unverified_session(self, session, suppress_warning=True):
        """
        Create a unverified session to disable the certificate verification.
        """
        session.verify = False
        if suppress_warning:
            # Suppress unverified https request warnings
            requests.packages.urllib3.disable_warnings(InsecureRequestWarning)
        return session

    def get_vm(self, stub_config, vm_name):
        """
        Return the identifier of a vm
        """
        vm_svc = vcenter_client.VM(stub_config)
        names = set([vm_name])
        vms = vm_svc.list(vcenter_client.VM.FilterSpec(names=names))

        if len(vms) == 0:
            logger.info("VM with name ({}) not found".format(vm_name))
            return None

        vm = vms[0].vm
        logger.info("Found VM '{}' ({})".format(vm_name, vm))
        return vm

    def configure_vnic(self):
        # if user did not set vc host or user or password, do nothing
        if not self.host or not self.user or not self.pwd:
            return
        stub_config = self.connect(self.host, self.user,
                                   self.pwd, self.skip_verfication)
        atexit.register(self.logout, stub_config)
        vm_list = self.vms.split(',')
        node_list = self.node_list.split(',')
        for vm_name, node_name in zip(vm_list, node_list):
            vm = self.get_vm(stub_config, vm_name)
            if not vm:
                raise Exception('Existing vm with name ({}) is required. '
                                'Please create the vm first.'.format(vm_name))

            # After node_ls is created, get the network with the same name
            network_svc = vcenter_client.Network(stub_config)
            filter = vcenter_client.Network.FilterSpec(
                names=set([self.node_ls_name]))
            network_summaries = network_svc.list(filter=filter)
            logger.info(network_summaries)
            if not network_summaries:
                raise Exception('Network with name %s not found on VC %s' %
                                (self.node_ls_name, self.host))

            network = network_summaries[0].network
            ethernet_svc = hardware_client.Ethernet(stub_config)
            logger.info('\n# List all Ethernet adapters for VM %s' % vm_name)
            nic_summaries = ethernet_svc.list(vm=vm)
            logger.info('vm.hardware.Ethernet.list({}) -> {}'
                        .format(vm, nic_summaries))

            # Get information for each Ethernet on the VM
            idle_nic = None
            finished_configuring_current_vm = False
            for nic_summary in nic_summaries:
                nic = nic_summary.nic
                nic_info = ethernet_svc.get(vm=vm, nic=nic)
                logger.info('vm.hardware.Ethernet.get({}, {}) -> {}'.
                            format(vm, nic, nic_info))
                if (nic_info.state == 'CONNECTED' and
                    nic_info.backing.network == network):
                    logger.info("Nic for the network has been configured. "
                                "Finished configuring current VM.")
                    finished_configuring_current_vm = True
                    break
                if nic_info.state == 'NOT_CONNECTED':
                    idle_nic = nic
            if finished_configuring_current_vm:
                continue

            network_type = hardware_client.Ethernet.BackingType.OPAQUE_NETWORK
            if not idle_nic:
                logger.info("No available vnic found, creating new vnic.")
                nic_create_spec = hardware_client.Ethernet.CreateSpec(
                    start_connected=True,
                    allow_guest_control=True,
                    wake_on_lan_enabled=True,
                    backing=hardware_client.Ethernet.BackingSpec(
                        type=network_type,
                        network=network))
                idle_nic = ethernet_svc.create(vm, nic_create_spec)
                logger.info("Created new vnic {}.".format(idle_nic))

            else:
                logger.info("Idle vnic {} found, updating it's network."
                            .format(idle_nic))
                nic_update_spec = hardware_client.Ethernet.UpdateSpec(
                    backing=hardware_client.Ethernet.BackingSpec(
                        type=network_type,
                        network=network),
                    start_connected=True
                )
                ethernet_svc.update(vm, idle_nic, nic_update_spec)
                logger.info("Updated vnic {} with network {}."
                            .format(idle_nic, network))
            idle_nic_info = ethernet_svc.get(vm=vm, nic=idle_nic)
            if idle_nic_info.state == 'NOT_CONNECTED':
                logger.info("Connecting vnic {} with vm {}"
                            .format(idle_nic, vm_name))
                ethernet_svc.connect(vm, idle_nic)


class NSXResourceManager(object):
    def __init__(self, api_client):
        self.api_client = api_client

        self.resource_to_url = {
            'TransportZone': 'transport-zones',
            'LogicalRouter': 'logical-routers',
            'IpBlock': 'pools/ip-blocks',
            'IpPool': 'pools/ip-pools',
            'LogicalSwitch': 'logical-switches',
            'LogicalPort': 'logical-ports',
            'LogicalRouterPort': 'logical-router-ports',
            'VIF': 'fabric/vifs',
            'VM': 'fabric/virtual-machines'
        }

        self.secondary_resource_to_url = {
            'Routing_Advertisement': '/routing/advertisement',
            'Routing_Redistribution': '/routing/redistribution'
        }

    def get_resource_by_type_and_name(self, resource_type, resource_name,
                                      use_search_api=True):
        search_params = {
            'resource_type': resource_type,
            'display_name': resource_name,
        }
        if use_search_api:
            response = self.api_client.search(search_params)
            result_count = response.get('result_count', 0)
            if result_count > 1:
                raise Exception('More than one resource found for type %s and '
                                'name %s', resource_type, resource_name)
            return response['results'][0] if result_count else None
        else:
            result = self.get_all(resource_type)
            resources = []
            for r in result:
                if search_params and all(r.get(k) == v
                                         for k, v in search_params.items()):
                    resources.append(r)
            if len(resources) > 1:
                raise Exception('More than one resource found for type %s and '
                                'name %s', resource_type, resource_name)
            return resources[0] if resources else None

    def get_or_create_resource(self, resource_type, resource_name,
                               params=None, use_search_api=True):
        resource = self.get_resource_by_type_and_name(
            resource_type, resource_name,
            use_search_api=use_search_api)
        if not resource:
            logger.info('Resource of type %s, and name %s not found, creating',
                        resource_type, resource_name)
            # create resource, and return it
            resource_dict = {'display_name': resource_name}
            if params:
                resource_dict.update(params)
            resource = self.api_client.create(
                self.resource_to_url[resource_type], resource_dict)
        logger.debug('obtained resource: %s', resource)
        return resource

    def get_all(self, resource_type, params=None):
        """
        The wrapper method of read to get all objects.
        """
        res = self.api_client.read(
            self.resource_to_url[resource_type], params=params)
        if res:
            return res['results']
        return []

    def get_mac_table_for_lp(self, lp_id):
        url = '/logical-ports/%s/mac-table?source=realtime' % lp_id
        response = self.api_client.read(url)
        return response['results']

    def update_resource(self, resource):
        url = self.resource_to_url[resource['resource_type']]
        self.api_client.update(url, resource['id'], resource)

    def update_secondary_resource(self, resource_type, resource_id,
                                  secondary_resource_type,
                                  secondary_resource):
        url = (self.resource_to_url[resource_type] + '/' + resource_id + '/' +
               self.secondary_resource_to_url[secondary_resource_type])
        self.api_client.update(url, "", secondary_resource)

    def get_secondary_resource(self, resource_type, resource_id,
                               secondary_resource_type):
        url = (self.resource_to_url[resource_type] + '/' + resource_id + '/' +
               self.secondary_resource_to_url[secondary_resource_type])
        return self.api_client.read(url)


class ConfigurationManager(object):
    def __init__(self, args, api_client):
        self.resource_manager = NSXResourceManager(api_client)

        self.manager_ip = args.mp_ip
        self.username = args.mp_user
        self.password = args.mp_password

        self.for_bmc = False if args.for_BMC == 'false' else True

        self.cluster_name = args.k8scluster
        self.transport_zone_name = args.tz

        self.t0_router_name = args.t0
        self.edge_cluster_name = args.edge_cluster

        self.pod_ipblock_name = args.pod_ipblock_name
        self.pod_ipblock_cidr = args.pod_ipblock_cidr
        self.snat_ippool_name = args.snat_ippool_name
        self.snat_ippool_cidr = args.snat_ippool_cidr
        self.start_range = args.start_range
        self.end_range = args.end_range

        if not self.for_bmc:
            self.vm_network_manager = VMNetworkManager(args)
            self.mac_to_node_name = {}
            self.node_ls_name = args.node_ls
            self.node_lr_name = args.node_lr
            self.node_network_cidr = args.node_network_cidr
            self.vm_list = args.vms.split(',')
            self.node_list = args.node_list.split(',')

    def _has_tags(self, resource, required_tags):
        if not required_tags:
            raise Exception('The required tags dictionary is empty')
        if 'tags' not in resource:
            return False

        current_tags = resource['tags']
        current_keys = set(tag['scope'] for tag in current_tags)
        for required_tag_key, required_tag_value in required_tags.items():
            if required_tag_key not in current_keys:
                return False

            required_tag = {
                'scope': required_tag_key,
                'tag': required_tag_value,
            }
            if required_tag not in current_tags:
                logger.warning('One of existing tags has the same key with '
                               'the required tag %s. Existing tags: %s',
                               required_tag, current_tags)
        return True

    def _handle_general_configuration(self, resource_type, resource_name,
                                      params=None, required_tags=None,
                                      use_search_api=True):
        """
        The algorithm for 'general configuration' is: Check if the resource
        with specified type and name exists and only one exists.
        Raise an exception if more than one resources found.
        If not found, create one.
        Then continue and tag the resource if it doesn't yet have all of the
        required tags.
        Some resource (like Transport Zone), the payload from search API is
        not usable by nsx api, we will just use the nsx client api for it
        """

        resource = self.resource_manager.get_or_create_resource(
            resource_type, resource_name, params,
            use_search_api=use_search_api)
        return resource

    def handle_transport_zone(self):
        params = {
            'host_switch_name': 'nsxvswitch',
            'transport_type': 'OVERLAY',
        }
        required_tags = {NCP_CLUSTER_KEY: self.cluster_name}
        overlay_tz = self._handle_general_configuration(
            'TransportZone', self.transport_zone_name, params, required_tags,
            use_search_api=False)
        sys.stdout.write("overlay_tz: %s " % overlay_tz['id'])

    def handle_t0_router(self):
        edge_cluster = self.resource_manager.get_resource_by_type_and_name(
            'EdgeCluster', self.edge_cluster_name)
        if not edge_cluster:
            logger.critical('No edge cluster with name %s found. '
                            'Configuration of T0 router is aborted.',
                            self.edge_cluster_name)
            return

        params = {
            'router_type': 'TIER0',
            'edge_cluster_id': edge_cluster['id'],
            'high_availability_mode': 'ACTIVE_STANDBY',
        }
        required_tags = {NCP_CLUSTER_KEY: self.cluster_name}
        self._handle_general_configuration(
            'LogicalRouter', self.t0_router_name, params, required_tags,
            use_search_api=False)
        t0 = self.resource_manager.get_resource_by_type_and_name(
            'LogicalRouter', self.t0_router_name, use_search_api=False)
        redistribution = self.resource_manager.get_secondary_resource(
            'LogicalRouter', t0['id'], 'Routing_Redistribution')
        redistribution['bgp_enabled'] = True
        self.resource_manager.update_secondary_resource(
            'LogicalRouter', t0['id'],
            'Routing_Redistribution', redistribution)
        sys.stdout.write("t0_router: %s " % t0['id'])

    def _handle_ipblock(self, ipblock_name, ipblock_cidr, required_tags):
        # handle ipblock configuration for a specific block name
        params = {'cidr': ipblock_cidr}
        ipblock = self._handle_general_configuration(
            'IpBlock', ipblock_name, params, required_tags)
        sys.stdout.write("container_ip_block: %s " % ipblock['id'])

    def _handle_ippool(self, ippool_name, ippool_cidr,
                       start_range, end_range, required_tags):
        # handle ipblock configuration for a specific block name
        params = {"subnets": [
            {
                "allocation_ranges": [
                    {
                        "start": start_range,
                        "end": end_range
                    }
                ],
                "cidr": ippool_cidr}]
        }
        ippool = self._handle_general_configuration(
            'IpPool', ippool_name, params, required_tags)
        sys.stdout.write("external_ip_pool: %s " % ippool['id'])

    def handle_ipblocks(self):
        # IP block for pod traffic
        self._handle_ipblock(self.pod_ipblock_name, self.pod_ipblock_cidr, {
            NCP_CLUSTER_KEY: self.cluster_name})

        # IP block for SNAT
        self._handle_ippool(self.snat_ippool_name, self.snat_ippool_cidr,
                            self.start_range, self.end_range,
                            {NCP_EXTERNAL_KEY: 'true',
                             NCP_CLUSTER_KEY: self.cluster_name})

    def handle_t1_router(self):
        # Get node_lr. Create it if not present
        # After creation, connect it to T0 and node-ls
        node_lr_name = self.node_lr_name
        node_lr = self.resource_manager.get_resource_by_type_and_name(
            'LogicalRouter', node_lr_name)
        # we first check if node_lr has been configured or not
        if not node_lr:
            t0_router = self.resource_manager.get_resource_by_type_and_name(
                'LogicalRouter', self.t0_router_name)
            if not t0_router:
                logger.critical('No T0 router with name %s found. '
                                'Configuration of T1 %s router is aborted.' %
                                (self.t0_router_name, node_lr_name))
                return

            params = {
                'router_type': 'TIER1',
                'high_availability_mode': 'ACTIVE_STANDBY',
            }
            node_lr = self.resource_manager.get_or_create_resource(
                'LogicalRouter', self.node_lr_name, params)

            # Then we add router link port on t0 and t1
            t1_id = node_lr['id']
            t0_id = t0_router['id']
            t0_router_port_name = "Link_to_%s" % node_lr_name
            params1 = {
                'display_name': t0_router_port_name,
                'resource_type': 'LogicalRouterLinkPortOnTIER0',
                'logical_router_id': t0_id,
                'tags': []
            }
            t0_router_port = self.resource_manager.get_or_create_resource(
                'LogicalRouterPort', t0_router_port_name, params1)
            t1_router_port_name = "Link_to_%s" % t0_router['display_name']
            params2 = {
                'display_name': t1_router_port_name,
                'resource_type': 'LogicalRouterLinkPortOnTIER1',
                'logical_router_id': t1_id,
                'tags': [],
                'linked_logical_router_port_id': {
                    'target_id': t0_router_port['id']}
            }
            self.resource_manager.get_or_create_resource(
                'LogicalRouterPort', t1_router_port_name, params2)

            t1_router_switch_port_name = "Link_to_%s" % self.node_ls_name
            node_ls_port = self.resource_manager.get_resource_by_type_and_name(
                'LogicalPort', 'To_%s' % self.node_lr_name)
            ip = self.node_network_cidr.split('/')[0]
            cidr_len = self.node_network_cidr.split('/')[1]
            params3 = {
                'display_name': t1_router_switch_port_name,
                'resource_type': 'LogicalRouterDownLinkPort',
                'logical_router_id': t1_id,
                'tags': [],
                'linked_logical_switch_port_id': {
                    'target_id': node_ls_port['id']},
                'subnets': [{
                    'ip_addresses': [ip],
                    'prefix_length': cidr_len
                }]
            }
            self.resource_manager.get_or_create_resource(
                'LogicalRouterPort', t1_router_switch_port_name, params3)

        # Finally we enale node_lr for route advertisement
        advertisement = self.resource_manager.get_secondary_resource(
            'LogicalRouter', node_lr['id'], 'Routing_Advertisement')
        advertisement['enabled'] = True
        advertisement['advertise_nsx_connected_routes'] = True
        advertisement['advertise_lb_vip'] = True
        advertisement['advertise_static_routes'] = True
        advertisement['advertise_nat_routes'] = True
        advertisement['advertise_lb_snat_ip'] = True
        self.resource_manager.update_secondary_resource(
            'LogicalRouter', node_lr['id'],
            'Routing_Advertisement', advertisement)

    def handle_vif(self):
        # get node-ls. Create it if it doesn't exist yet
        transport_zone = self.resource_manager.get_resource_by_type_and_name(
            'TransportZone', self.transport_zone_name)

        params_1 = {
            'transport_zone_id': transport_zone['id'],
            'admin_state': 'UP',
            'replication_mode': 'MTEP',
        }
        node_ls = self.resource_manager.get_or_create_resource(
            'LogicalSwitch', self.node_ls_name, params_1)

        # create logical ports to node_lr
        logical_port_to_node_ls = 'To_%s' % self.node_lr_name
        params_2 = {
            'logical_switch_id': node_ls['id'],
            'display_name': logical_port_to_node_ls,
            'admin_state': 'UP',
            'attachment': None,
            'tags': [],
            'address_bindings': None
        }
        self.resource_manager.get_or_create_resource(
            'LogicalPort', logical_port_to_node_ls, params_2)

        logger.info('node_ls: %s', node_ls)

        # After node ls is created, configure vnic if user provided
        # Sleep 20 seconds for vc to discover node ls
        time.sleep(20)
        self.vm_network_manager.configure_vnic()
        # Sleep 10 senconds for nsx to discover vif connected to node_ls
        time.sleep(10)
        vms_id = {}
        id_port = {}
        for vm_name in self.vm_list:
            params = {"display_name": vm_name}
            vm_info = self.resource_manager.get_all('VM', params=params)
            if not vm_info:
                logger.warning("Cannot find the VM %s" % vm_name)
            else:
                vms_id[vm_name] = vm_info[0]['external_id']

        for vmid in vms_id.values():
            if not vmid:
                continue
            params = {"owner_vm_id": vmid}
            vm_infos = self.resource_manager.get_all('VIF', params=params)
            for vm_info in vm_infos:
                if 'lport_attachment_id' in vm_info:
                    # In KVM, the vm managerment also has
                    # lport_attachement_id, but there is no lsp for it.
                    att_id = vm_info["lport_attachment_id"]
                    lsp_info = self.resource_manager.get_all(
                        'LogicalPort', params={"attachment_id": att_id})
                    for lsp in lsp_info:
                        if lsp['logical_switch_id'] == node_ls['id']:
                            id_port[vmid] = lsp
                            break

        for (vm_name, node_name) in zip(self.vm_list, self.node_list):
            lsp = id_port.get(vms_id[vm_name])
            if not lsp:
                logger.warning("Cannot find any VIF on the VM %s" % vm_name)
            else:
                required_tags = {
                    NCP_CLUSTER_KEY: self.cluster_name,
                    NCP_NODE_KEY: node_name
                }
                logger.info('required tags: %s, port: %s', required_tags, lsp)
                if not self._has_tags(lsp, required_tags):
                    lsp = add_tag(lsp, required_tags)
                    self.resource_manager.update_resource(lsp)
                logger.info("The logical port for the VM %s has been tagged "
                            "with k8s cluster and node name.", vm_name)

    def configure_all(self):
        self.handle_transport_zone()
        self.handle_t0_router()
        self.handle_ipblocks()
        if not self.for_bmc:
            self.handle_vif()
            self.handle_t1_router()


def main():
    cmd_line_args = getargs()
    api_client = TinyClient(cmd_line_args)
    config_manager = ConfigurationManager(cmd_line_args, api_client)
    config_manager.configure_all()


if __name__ == '__main__':
    main()
<|MERGE_RESOLUTION|>--- conflicted
+++ resolved
@@ -296,20 +296,6 @@
 
 class VMNetworkManager(object):
 
-<<<<<<< HEAD
-    from com.vmware import cis_client
-    from com.vmware.vcenter.vm import hardware_client
-    from com.vmware import vcenter_client
-    import requests
-    from requests.packages.urllib3.exceptions import InsecureRequestWarning
-    from vmware.vapi.lib.connect import get_requests_connector
-    from vmware.vapi.security.session import create_session_security_context
-    from vmware.vapi.security.user_password import \
-        create_user_password_security_context
-    from vmware.vapi.stdlib.client.factories import StubConfigurationFactory
-
-=======
->>>>>>> 71e35818
     def __init__(self, args):
         self.host = args.vc_host
         self.user = args.vc_user
